# -*- coding: utf-8 -*-
#
# Copyright © 2012 Pierre Raybaut
# Licensed under the terms of the MIT License
# (see winpython/__init__.py for details)

"""
WinPython utilities

Created on Tue Aug 14 14:08:40 2012
"""

import os
from pathlib import Path
import subprocess
import re
import tarfile
import zipfile
import tempfile
import shutil
import atexit
import sys
import stat
import locale
import io
import configparser as cp

# Local imports
import winreg

def get_python_executable(path = None):
    """return the python executable"""
    my_path = sys.executable if path == None else path  # default = current one
    my_path = my_path if Path(my_path).is_dir() else str(Path(my_path).parent)
    exec_py = str(Path(my_path) / 'python.exe')
    exec_pypy = str(Path(my_path) / 'pypy3.exe')  # PyPy !
    # PyPy >=7.3.6 3.8 aligns to python.exe and Lib\site-packages
    python_executable = exec_py if Path(exec_py).is_file() else exec_pypy
    return python_executable

def get_site_packages_path(path = None):
    """return the python site-packages"""
    my_path = sys.executable if path == None else path  # default = current one
    my_path = my_path if Path(my_path).is_dir() else str(Path(my_path).parent)
    site_py = str(Path(my_path) / 'Lib' / 'site-packages')
    site_pypy = str(Path(my_path) / 'site-packages')  # PyPy !!
    site_packages_path = site_pypy if Path(site_pypy).is_dir() else site_py
    return site_packages_path

def onerror(function, path, excinfo):
    """Error handler for `shutil.rmtree`.

    If the error is due to an access error (read-only file), it
    attempts to add write permission and then retries.
    If the error is for another reason, it re-raises the error.

    Usage: `shutil.rmtree(path, onexc=onerror)"""
    if not os.access(path, os.W_OK):
        # Is the error an access error?
        os.chmod(path, stat.S_IWUSR)
        function(path)
    else:
        raise


def getFileProperties(fname):
    """
    Read all properties of the given file return them as a dictionary.
    """
    # from https://stackoverflow.com/questions/580924/how-to-access-a-files-properties-on-windows
    import win32api
    propNames = ('Comments', 'InternalName', 'ProductName',
        'CompanyName', 'LegalCopyright', 'ProductVersion',
        'FileDescription', 'LegalTrademarks', 'PrivateBuild',
        'FileVersion', 'OriginalFilename', 'SpecialBuild')

    props = {'FixedFileInfo': None, 'StringFileInfo': None, 'FileVersion': None}

    try:
        # backslash as parm returns dictionary of numeric info corresponding to VS_FIXEDFILEINFO struc
        fixedInfo = win32api.GetFileVersionInfo(fname, '\\')
        props['FixedFileInfo'] = fixedInfo
        props['FileVersion'] = "%d.%d.%d.%d" % (fixedInfo['FileVersionMS'] / 65536,
                fixedInfo['FileVersionMS'] % 65536, fixedInfo['FileVersionLS'] / 65536,
                fixedInfo['FileVersionLS'] % 65536)

        # \VarFileInfo\Translation returns list of available (language, codepage)
        # pairs that can be used to retreive string info. We are using only the first pair.
        lang, codepage = win32api.GetFileVersionInfo(fname, '\\VarFileInfo\\Translation')[0]

        # any other must be of the form \StringfileInfo\%04X%04X\parm_name, middle
        # two are language/codepage pair returned from above

        strInfo = {}
        for propName in propNames:
            strInfoPath = u'\\StringFileInfo\\%04X%04X\\%s' % (lang, codepage, propName)
            ## print str_info
            strInfo[propName] = win32api.GetFileVersionInfo(fname, strInfoPath)

        props['StringFileInfo'] = strInfo
    except:
        pass

    return props


def get_special_folder_path(path_name):
    """Return special folder path"""
    from win32com.shell import shell, shellcon

    for maybe in """
       CSIDL_COMMON_STARTMENU CSIDL_STARTMENU CSIDL_COMMON_APPDATA
       CSIDL_LOCAL_APPDATA CSIDL_APPDATA CSIDL_COMMON_DESKTOPDIRECTORY
       CSIDL_DESKTOPDIRECTORY CSIDL_COMMON_STARTUP CSIDL_STARTUP
       CSIDL_COMMON_PROGRAMS CSIDL_PROGRAMS CSIDL_PROGRAM_FILES_COMMON
       CSIDL_PROGRAM_FILES CSIDL_FONTS""".split():
        if maybe == path_name:
            csidl = getattr(shellcon, maybe)
            return shell.SHGetSpecialFolderPath(
                0, csidl, False
            )
    raise ValueError(
        f"{path_name} is an unknown path ID"
    )


def get_winpython_start_menu_folder(current=True):
    """Return WinPython Start menu shortcuts folder"""
    if current:
        # non-admin install - always goes in this user's start menu.
        folder = get_special_folder_path("CSIDL_PROGRAMS")
    else:
        try:
            folder = get_special_folder_path(
                "CSIDL_COMMON_PROGRAMS"
            )
        except OSError:
            # No CSIDL_COMMON_PROGRAMS on this platform
            folder = get_special_folder_path(
                "CSIDL_PROGRAMS"
            )
    return str(Path(folder) / 'WinPython')

def remove_winpython_start_menu_folder(current=True):
    """Remove WinPython Start menu folder -- remove it if it already exists"""
    path = get_winpython_start_menu_folder(current=current)
    if Path(path).is_dir():
        try:
            shutil.rmtree(path, onexc=onerror)
        except WindowsError:
            print(
                f"Directory {path} could not be removed",
                file=sys.stderr,
            )

def create_winpython_start_menu_folder(current=True):
    """Create WinPython Start menu folder -- remove it if it already exists"""
    path = get_winpython_start_menu_folder(current=current)
    if Path(path).is_dir():
        try:
            shutil.rmtree(path, onexc=onerror)
        except WindowsError:
            print(
                f"Directory {path} could not be removed",
                file=sys.stderr,
            )
    # create, or re-create !
    os.mkdir(path)
    return path


def create_shortcut(
    path,
    description,
    filename,
    arguments="",
    workdir="",
    iconpath="",
    iconindex=0,
    verbose=True,
):
    """Create Windows shortcut (.lnk file)"""
    import pythoncom
    from win32com.shell import shell

    ilink = pythoncom.CoCreateInstance(
        shell.CLSID_ShellLink,
        None,
        pythoncom.CLSCTX_INPROC_SERVER,
        shell.IID_IShellLink,
    )
    ilink.SetPath(path)
    ilink.SetDescription(description)
    if arguments:
        ilink.SetArguments(arguments)
    if workdir:
        ilink.SetWorkingDirectory(workdir)
    if iconpath or iconindex:
        ilink.SetIconLocation(iconpath, iconindex)
    # now save it.
    ipf = ilink.QueryInterface(pythoncom.IID_IPersistFile)
    if not filename.endswith('.lnk'):
        filename += '.lnk'
    if verbose:
        print(f'create menu *{filename}*')
    try:
        ipf.Save(filename, 0)
    except:
        print ("a fail !")
        pass


def print_box(text):
    """Print text in a box"""
    line0 = "+" + ("-" * (len(text) + 2)) + "+"
    line1 = "| " + text + " |"
    print(
        ("\n\n" + "\n".join([line0, line1, line0]) + "\n")
    )


def is_python_distribution(path):
    """Return True if path is a Python distribution"""
    # XXX: This test could be improved but it seems to be sufficient
    has_exec = Path(get_python_executable(path)).is_file()
    has_site = Path(get_site_packages_path(path)).is_dir()    
    return has_exec and has_site


def decode_fs_string(string):
    """Convert string from file system charset to unicode"""
    charset = sys.getfilesystemencoding()
    if charset is None:
        charset = locale.getpreferredencoding()
    return string.decode(charset)


def exec_shell_cmd(args, path):
    """Execute shell command (*args* is a list of arguments) in *path*"""
    # print " ".join(args)
    process = subprocess.Popen(
        args,
        stdout=subprocess.PIPE,
        stderr=subprocess.PIPE,
        cwd=path,
        shell=True
    )
    return decode_fs_string(process.stdout.read())

def exec_run_cmd(args, path=None):
    """run a single command (*args* is a list of arguments) in optional *path*"""
    # only applicable to Python-3.5+
    # python-3.7+ allows to replace "stdout and stderr ", per "capture_output=True"
    if path:
        process = subprocess.run(args,
                                capture_output=True,
                                cwd=path, text=True)
        #return  decode_fs_string(process.stdout)
        return  process.stdout
    else:
        process = subprocess.run(args,
                                capture_output=True,
                                cwd=path, text=True)
        #return  decode_fs_string(process.stdout)
        return  process.stdout


def get_r_version(path):
    """Return version of the R installed in *path*"""
    return (
        exec_shell_cmd(r'dir ..\README.R*', path)
        .splitlines()[-3]
        .split("-")[-1]
    )


def get_julia_version(path):
    """Return version of the Julia installed in *path*"""
    return (
        exec_shell_cmd('julia.exe -v', path)
        .splitlines()[0]
        .split(" ")[-1]
    )


def get_nodejs_version(path):
    """Return version of the Nodejs installed in *path*"""
    return exec_shell_cmd('node -v', path).splitlines()[0]


def get_npmjs_version(path):
    """Return version of the Nodejs installed in *path*"""
    return exec_shell_cmd('npm -v', path).splitlines()[0]


def get_pandoc_version(path):
    """Return version of the Pandoc executable in *path*"""
    return (
        exec_shell_cmd('pandoc -v', path)
        .splitlines()[0]
        .split(" ")[-1]
    )


def python_query(cmd, path):
    """Execute Python command using the Python interpreter located in *path*"""
    the_exe = get_python_executable(path)
    # debug2021-09-12
    # print(f'"{the_exe}" -c "{cmd}"', ' * ',  path)
    return exec_shell_cmd(f'"{the_exe}" -c "{cmd}"', path).splitlines()[0]

def python_execmodule(cmd, path):
    """Execute Python command using the Python interpreter located in *path*"""
    the_exe = get_python_executable(path)
    exec_shell_cmd(f'{the_exe} -m {cmd}', path)


def get_python_infos(path):
    """Return (version, architecture) for the Python distribution located in
    *path*. The version number is limited to MAJOR.MINOR, the architecture is
    an integer: 32 or 64"""
    is_64 = python_query(
        'import sys; print(sys.maxsize > 2**32)', path
    )
    arch = {'True': 64, 'False': 32}.get(is_64, None)
    ver = python_query(
        "import sys;print(f'{sys.version_info.major}.{sys.version_info.minor}')"
        ,
        path,
    )
    if re.match(r'([0-9]*)\.([0-9]*)', ver) is None:
        ver = None
  
    return ver, arch


def get_python_long_version(path):
    """Return long version (X.Y.Z) for the Python distribution located in
    *path*"""
    ver = python_query(
        "import sys; print(f'{sys.version_info.major}.{sys.version_info.minor}.{sys.version_info.micro}')"
        ,
        path,
    )
    if (
        re.match(r'([0-9]*)\.([0-9]*)\.([0-9]*)', ver)
        is None
    ):
        ver = None
    return ver


def patch_shebang_line(
    fname, pad=b' ', to_movable=True, targetdir=""
):
    """Remove absolute path to python.exe in shebang lines in binary files, or re-add it"""

    import re
    import sys
    import os

    target_dir = targetdir  # movable option
    if to_movable == False:
        target_dir = os.path.abspath(os.path.dirname(fname))
        target_dir = (
            os.path.abspath(os.path.join(target_dir, r'..'))
            + '\\'
        )
    executable = sys.executable
    if sys.version_info[0] == 2:
        shebang_line = re.compile(
            r"""(#!.*pythonw?\.exe)"?"""
        )  # Python2.7
    else:
        shebang_line = re.compile(
<<<<<<< HEAD
            rb"""(#!.*pythonw?\.exe)"?"""
        )  # Python3+
        if 'pypy3' in sys.executable:
            shebang_line = re.compile(
            rb"""(#!.*pypy3w?\.exe)"?"""
=======
            rb"(#!.*pythonw?\.exe)\"?"
        )  # Python3+
        if 'pypy3' in sys.executable:
            shebang_line = re.compile(
            rb"(#!.*pypy3w?\.exe)\"?"
>>>>>>> cbb0f745
        )  # Pypy3+
            
        target_dir = target_dir.encode('utf-8')
    with open(fname, 'rb') as fh:
        initial_content = fh.read()
        fh.close
        fh = None
    content = shebang_line.split(
        initial_content, maxsplit=1
    )
    if len(content) != 3:
        return
    exe = os.path.basename(content[1][2:])
    content[1] = (
        b'#!' + target_dir + exe
    )  # + (pad * (len(content[1]) - len(exe) - 2))
    final_content = b''.join(content)
    if initial_content == final_content:
        return
    try:
        with open(fname, 'wb') as fo:
            fo.write(final_content)
            fo.close
            fo = None
            print("patched", fname)
    except Exception:
        print("failed to patch", fname)


def patch_shebang_line_py(
    fname, to_movable=True, targetdir=""
):
    """Changes shebang line in '.py' file to relative or absolue path"""
    import fileinput
    import re
    import sys

    if sys.version_info[0] == 2:
        # Python 2.x doesn't create .py files for .exe files. So, Moving
        # WinPython doesn't break running executable files.
        return
    if to_movable:
        exec_path = r'#!.\python.exe'
        if 'pypy3' in sys.executable:  # PyPy !
            exec_path = r'#!.\pypy3.exe'
    else:
        exec_path = '#!' + sys.executable
    for line in fileinput.input(fname, inplace=True):
        if re.match(r'^#\!.*python\.exe$', line) is not None:
            print(exec_path)
        elif re.match(r'^#\!.*pypy3\.exe$', line) is not None:# PyPy !
            print(exec_path)          
        else:
            print(line, end='')


def guess_encoding(csv_file):
    """guess the encoding of the given file"""
    # UTF_8_BOM = "\xEF\xBB\xBF"
    # Python behavior on UTF-16 not great on write, so we drop it
    with io.open(csv_file, "rb") as f:
        data = f.read(5)
    if data.startswith(b"\xEF\xBB\xBF"):  # UTF-8 with a "BOM" (normally no BOM in utf-8)
        return ["utf-8-sig"]
    else:  # in Windows, guessing utf-8 doesn't work, so we have to try
        try:
            with io.open(csv_file, encoding="utf-8") as f:
                preview = f.read(222222)
                return ["utf-8"]
        except:
            return [locale.getdefaultlocale()[1], "utf-8"]
            

def patch_sourcefile(
    fname, in_text, out_text, silent_mode=False
):
    """Replace a string in a source file"""
    import io

    if Path(fname).is_file() and not in_text == out_text:
        the_encoding = guess_encoding(fname)[0]
        with io.open(fname, 'r', encoding=the_encoding) as fh:
            content = fh.read()
        new_content = content.replace(in_text, out_text)
        if not new_content == content:
            if not silent_mode:
                print(
                    "patching ",
                    fname,
                    "from",
                    in_text,
                    "to",
                    out_text,
                )
            with io.open(fname, 'wt', encoding=the_encoding) as fh:
                fh.write(new_content)


def patch_sourcelines(
    fname,
    in_line_start,
    out_line,
    endline='\n',
    silent_mode=False,
):
    """Replace the middle of lines between in_line_start and endline """
    import io

    if Path(fname).is_file():
        the_encoding = guess_encoding(fname)[0]
        with io.open(fname, 'r', encoding=the_encoding) as fh:
            contents = fh.readlines()
            content = "".join(contents)
            for l in range(len(contents)):
                if contents[l].startswith(in_line_start):
                    begining, middle = (
                        in_line_start,
                        contents[l][len(in_line_start) :],
                    )
                    ending = ""
                    if middle.find(endline) > 0:
                        ending = endline + endline.join(
                            middle.split(endline)[1:]
                        )
                        middle = middle.split(endline)[0]
                    middle = out_line
                    new_line = begining + middle + ending
                    if not new_line == contents[l]:
                        if not silent_mode:
                            print(
                                "patching ",
                                fname,
                                " from\n",
                                contents[l],
                                "\nto\n",
                                new_line,
                            )
                    contents[l] = new_line
            new_content = "".join(contents)
        if not new_content == content:
            # if not silent_mode:
            #    print("patching ", fname, "from", content, "to", new_content)
            with io.open(fname, 'wt', encoding=the_encoding) as fh:
                try:
                    fh.write(new_content)
                except:
                    print(
                        "impossible to patch",
                        fname,
                        "from",
                        content,
                        "to",
                        new_content,
                    )


def _create_temp_dir():
    """Create a temporary directory and remove it at exit"""
    tmpdir = tempfile.mkdtemp(prefix='wppm_')
    atexit.register(
        lambda path: shutil.rmtree(path, onexc=onerror),
        tmpdir,
    )
    return tmpdir


def extract_archive(fname, targetdir=None, verbose=False):
    """Extract .zip, .exe (considered to be a zip archive) or .tar.gz archive
    to a temporary directory (if targetdir is None).
    Return the temporary directory path"""
    if targetdir is None:
        targetdir = _create_temp_dir()
    else:
        try:
            os.mkdir(targetdir)
        except:
            pass
    if Path(fname).suffix in ('.zip', '.exe'):
        obj = zipfile.ZipFile(fname, mode="r")
    elif fname.endswith('.tar.gz'):
        obj = tarfile.open(fname, mode='r:gz')
    else:
        raise RuntimeError(
            f"Unsupported archive filename {fname}"
        )
    obj.extractall(path=targetdir)
    return targetdir

# SOURCE_PATTERN defines what an acceptable source package name is
# As of 2014-09-08 :
#    - the wheel package format is accepte in source directory
#    - the tricky regexp is tuned also to support the odd jolib naming :
#         . joblib-0.8.3_r1-py2.py3-none-any.whl,
#         . joblib-0.8.3-r1.tar.gz

SOURCE_PATTERN = r'([a-zA-Z0-9\-\_\.]*)-([0-9\.\_]*[a-z]*[\-]?[0-9]*)(\.zip|\.tar\.gz|\-(py[2-7]*|py[2-7]*\.py[2-7]*)\-none\-any\.whl)'

# WHEELBIN_PATTERN defines what an acceptable binary wheel package is
# "cp([0-9]*)" to replace per cp(34) for python3.4
# "win32|win\_amd64" to replace per "win\_amd64" for 64bit
WHEELBIN_PATTERN = r'([a-zA-Z0-9\-\_\.]*)-([0-9\.\_]*[a-z0-9\+]*[0-9]?)-cp([0-9]*)\-[0-9|c|o|n|e|p|m]*\-(win32|win\_amd64)\.whl'


def get_source_package_infos(fname):
    """Return a tuple (name, version) of the Python source package"""
    if fname[-4:] == '.whl':
        return Path(fname).name.split("-")[:2]
    match = re.match(SOURCE_PATTERN, Path(fname).name)
    if match is not None:
        return match.groups()[:2]


def buildflit_wininst(
    root,
    python_exe=None,
    copy_to=None,
    verbose=False,
):
    """Build Wheel from Python package located in *root*
    with flit"""
    if python_exe is None:
        python_exe = sys.executable
    assert Path(python_exe).is_file()
    cmd = [python_exe, '-m' ,'flit', 'build']

    # root = a tmp dir in windows\tmp,
    if verbose:
        subprocess.call(cmd, cwd=root)
    else:
        p = subprocess.Popen(
            cmd,
            cwd=root,
            stdout=subprocess.PIPE,
            stderr=subprocess.PIPE,
        )
        p.communicate()
        p.stdout.close()
        p.stderr.close()
    distdir = str(Path(root) / 'dist')
    if not Path(distdir).is_dir():
        raise RuntimeError(
            "Build failed: see package README file for further"
            " details regarding installation requirements.\n\n"
            "For more concrete debugging infos, please try to build "
            "the package from the command line:\n"
            "1. Open a WinPython command prompt\n"
            "2. Change working directory to the appropriate folder\n"
            "3. Type `python -m filt build`"
        )

    for distname in os.listdir(distdir):
        # for wheels (winpython here)
        match = re.match(SOURCE_PATTERN, distname)
        if match is not None:
            break
        match = re.match(WHEELBIN_PATTERN, distname)
        if match is not None:
            break
    else:
        raise RuntimeError(
            f"Build failed: not a pure Python package? {distdir}"
        )
    src_fname = str(Path(distdir) / distname)
    if copy_to is None:
        return src_fname
    else:
        dst_fname = str(Path(copy_to) / distname)
        shutil.move(src_fname, dst_fname)
        if verbose:
            print(
                (
                    f"Move: {src_fname} --> {dst_fname}"
                )
            )
            # remove tempo dir 'root' no more needed
            shutil.rmtree(root, onexc=onerror)
        return dst_fname


def direct_pip_install(
    fname,
    python_exe=None,
    verbose=False,
    install_options=None,
):
    """Direct install via python -m pip !"""
    copy_to = str(Path(fname).parent)

    if python_exe is None:
        python_exe = sys.executable
    assert Path(python_exe).is_file()
    myroot = str(Path(python_exe).parent)

    cmd = [python_exe, '-m', 'pip', 'install']
    if install_options:
        cmd += install_options  # typically ['--no-deps']
        print('python -m pip install_options', install_options)
    cmd += [fname]

    if verbose:
        subprocess.call(cmd, cwd=myroot)
    else:
        p = subprocess.Popen(
            cmd,
            cwd=myroot,
            stdout=subprocess.PIPE,
            stderr=subprocess.PIPE,
        )
        stdout, stderr = p.communicate()
        the_log = f"{stdout}" + f"\n {stderr}"

        if (
            ' not find ' in the_log
            or ' not found ' in the_log
        ):
            print(f"Failed to Install: \n {fname} \n")
            print(f"msg: {the_log}")
            raise RuntimeError
        p.stdout.close()
        p.stderr.close()
    src_fname = fname
    if copy_to is None:
        return src_fname
    else:
        if verbose:
            print(f"Installed {src_fname}")
        return src_fname


def do_script(
    this_script,
    python_exe=None,
    copy_to=None,
    verbose=False,
    install_options=None,
):
    """Execute a script (get-pip typically)"""
    if python_exe is None:
        python_exe = sys.executable
    myroot = os.path.dirname(python_exe)

    # cmd = [python_exe, myroot + r'\Scripts\pip-script.py', 'install']
    cmd = [python_exe]
    if install_options:
        cmd += install_options  # typically ['--no-deps']
        print('script install_options', install_options)
    if this_script:
        cmd += [this_script]
    # print('build_wheel', myroot, cmd)
    print("Executing ", cmd)

    if verbose:
        subprocess.call(cmd, cwd=myroot)
    else:
        p = subprocess.Popen(
            cmd,
            cwd=myroot,
            stdout=subprocess.PIPE,
            stderr=subprocess.PIPE,
        )
        p.communicate()
        p.stdout.close()
        p.stderr.close()
    if verbose:
        print("Executed " , cmd)
    return 'ok'

def columns_width(list_of_lists):
        """return the maximum string length of each column of a list of list"""
        if not isinstance(list_of_lists, list):
            return [0]
 
        # Transpose the list of lists using zip
        transposed_lists = list(zip(*list_of_lists))
        # Calculate the maximum width for each column
        column_widths = [max(len(str(item)) for item in sublist) for sublist in transposed_lists]
        return column_widths

def formatted_list(list_of_list, full=False, max_width=70):
        """format a list_of_list to fix length columns"""
        columns_size = columns_width(list_of_list)
        nb_columns = len(columns_size)

        # normalize each columns to columns_size[col] width, in the limit of max_width
        
        zz = [
            list(
                line[col].ljust(columns_size[col])[:max_width] for col in range(nb_columns)
            )
            for line in list_of_list
        ]
        return zz

def normalize(this):
    """apply https://peps.python.org/pep-0503/#normalized-names"""
    return re.sub(r"[-_.]+", "-", this).lower()

def get_package_metadata(database, name, update=False, suggested_summary=None):
    """Extract infos (description, url) from the local database"""
    # for package.ini safety belt
    # Note: we could use the PyPI database but this has been written on
    # machine which is not connected to the internet
    # we store only  normalized names now (PEP 503)
    DATA_PATH = str(Path(sys.modules['winpython'].__file__).parent /'data')
    db = cp.ConfigParser()
    filepath = Path(database) if Path(database).is_absolute() else Path(DATA_PATH) / database
    try:
        db.read_file(open(str(filepath), encoding = 'utf-8'))
    except:
        db.read_file(open(str(filepath)))
    my_metadata = dict(
        description="",
        url="https://pypi.org/project/" + name,
    )
    for key in my_metadata:
        # wheel replace '-' per '_' in key
        for name2 in (name, normalize(name)):
            try:
                my_metadata[key] = db.get(name2, key)
                break
            except (cp.NoSectionError, cp.NoOptionError):
                pass
    db_desc = my_metadata.get("description")

    if my_metadata.get("description") == "" and suggested_summary:
        # nothing in package.ini, we look in our installed packages
        try:
            my_metadata["description"] = (
                suggested_summary + "\n"
            ).splitlines()[0]
        except:
            pass

    if update == True and db_desc == "" and my_metadata["description"] != "":
        # we add new findings in our packgages.ini list, if it's required
        try:
            db[normalize(name)] = {}
            db[normalize(name)]["description"] = my_metadata["description"]
            with open(str(Path(DATA_PATH) / database), "w",  encoding='UTF-8') as configfile:
                db.write(configfile)
        except:
            pass
    return my_metadata


if __name__ == '__main__':

    print_box("Test")
    dname = sys.prefix
    print((dname + ':', '\n', get_python_infos(dname)))
    # dname = r'E:\winpython\sandbox\python-2.7.3'
    # print dname+':', '\n', get_python_infos(dname)

    tmpdir = r'D:\Tests\winpython_tests'
    if not Path(tmpdir).is_dir():
        os.mkdir(tmpdir)
    print(
        (
            extract_archive(
                str(Path(r'D:\WinP\bd37') / 'packages.win-amd64' /
                    'python-3.7.3.amd64.zip'),        
                tmpdir,
            )    
        )
    )
<|MERGE_RESOLUTION|>--- conflicted
+++ resolved
@@ -1,853 +1,845 @@
-# -*- coding: utf-8 -*-
-#
-# Copyright © 2012 Pierre Raybaut
-# Licensed under the terms of the MIT License
-# (see winpython/__init__.py for details)
-
-"""
-WinPython utilities
-
-Created on Tue Aug 14 14:08:40 2012
-"""
-
-import os
-from pathlib import Path
-import subprocess
-import re
-import tarfile
-import zipfile
-import tempfile
-import shutil
-import atexit
-import sys
-import stat
-import locale
-import io
-import configparser as cp
-
-# Local imports
-import winreg
-
-def get_python_executable(path = None):
-    """return the python executable"""
-    my_path = sys.executable if path == None else path  # default = current one
-    my_path = my_path if Path(my_path).is_dir() else str(Path(my_path).parent)
-    exec_py = str(Path(my_path) / 'python.exe')
-    exec_pypy = str(Path(my_path) / 'pypy3.exe')  # PyPy !
-    # PyPy >=7.3.6 3.8 aligns to python.exe and Lib\site-packages
-    python_executable = exec_py if Path(exec_py).is_file() else exec_pypy
-    return python_executable
-
-def get_site_packages_path(path = None):
-    """return the python site-packages"""
-    my_path = sys.executable if path == None else path  # default = current one
-    my_path = my_path if Path(my_path).is_dir() else str(Path(my_path).parent)
-    site_py = str(Path(my_path) / 'Lib' / 'site-packages')
-    site_pypy = str(Path(my_path) / 'site-packages')  # PyPy !!
-    site_packages_path = site_pypy if Path(site_pypy).is_dir() else site_py
-    return site_packages_path
-
-def onerror(function, path, excinfo):
-    """Error handler for `shutil.rmtree`.
-
-    If the error is due to an access error (read-only file), it
-    attempts to add write permission and then retries.
-    If the error is for another reason, it re-raises the error.
-
-    Usage: `shutil.rmtree(path, onexc=onerror)"""
-    if not os.access(path, os.W_OK):
-        # Is the error an access error?
-        os.chmod(path, stat.S_IWUSR)
-        function(path)
-    else:
-        raise
-
-
-def getFileProperties(fname):
-    """
-    Read all properties of the given file return them as a dictionary.
-    """
-    # from https://stackoverflow.com/questions/580924/how-to-access-a-files-properties-on-windows
-    import win32api
-    propNames = ('Comments', 'InternalName', 'ProductName',
-        'CompanyName', 'LegalCopyright', 'ProductVersion',
-        'FileDescription', 'LegalTrademarks', 'PrivateBuild',
-        'FileVersion', 'OriginalFilename', 'SpecialBuild')
-
-    props = {'FixedFileInfo': None, 'StringFileInfo': None, 'FileVersion': None}
-
-    try:
-        # backslash as parm returns dictionary of numeric info corresponding to VS_FIXEDFILEINFO struc
-        fixedInfo = win32api.GetFileVersionInfo(fname, '\\')
-        props['FixedFileInfo'] = fixedInfo
-        props['FileVersion'] = "%d.%d.%d.%d" % (fixedInfo['FileVersionMS'] / 65536,
-                fixedInfo['FileVersionMS'] % 65536, fixedInfo['FileVersionLS'] / 65536,
-                fixedInfo['FileVersionLS'] % 65536)
-
-        # \VarFileInfo\Translation returns list of available (language, codepage)
-        # pairs that can be used to retreive string info. We are using only the first pair.
-        lang, codepage = win32api.GetFileVersionInfo(fname, '\\VarFileInfo\\Translation')[0]
-
-        # any other must be of the form \StringfileInfo\%04X%04X\parm_name, middle
-        # two are language/codepage pair returned from above
-
-        strInfo = {}
-        for propName in propNames:
-            strInfoPath = u'\\StringFileInfo\\%04X%04X\\%s' % (lang, codepage, propName)
-            ## print str_info
-            strInfo[propName] = win32api.GetFileVersionInfo(fname, strInfoPath)
-
-        props['StringFileInfo'] = strInfo
-    except:
-        pass
-
-    return props
-
-
-def get_special_folder_path(path_name):
-    """Return special folder path"""
-    from win32com.shell import shell, shellcon
-
-    for maybe in """
-       CSIDL_COMMON_STARTMENU CSIDL_STARTMENU CSIDL_COMMON_APPDATA
-       CSIDL_LOCAL_APPDATA CSIDL_APPDATA CSIDL_COMMON_DESKTOPDIRECTORY
-       CSIDL_DESKTOPDIRECTORY CSIDL_COMMON_STARTUP CSIDL_STARTUP
-       CSIDL_COMMON_PROGRAMS CSIDL_PROGRAMS CSIDL_PROGRAM_FILES_COMMON
-       CSIDL_PROGRAM_FILES CSIDL_FONTS""".split():
-        if maybe == path_name:
-            csidl = getattr(shellcon, maybe)
-            return shell.SHGetSpecialFolderPath(
-                0, csidl, False
-            )
-    raise ValueError(
-        f"{path_name} is an unknown path ID"
-    )
-
-
-def get_winpython_start_menu_folder(current=True):
-    """Return WinPython Start menu shortcuts folder"""
-    if current:
-        # non-admin install - always goes in this user's start menu.
-        folder = get_special_folder_path("CSIDL_PROGRAMS")
-    else:
-        try:
-            folder = get_special_folder_path(
-                "CSIDL_COMMON_PROGRAMS"
-            )
-        except OSError:
-            # No CSIDL_COMMON_PROGRAMS on this platform
-            folder = get_special_folder_path(
-                "CSIDL_PROGRAMS"
-            )
-    return str(Path(folder) / 'WinPython')
-
-def remove_winpython_start_menu_folder(current=True):
-    """Remove WinPython Start menu folder -- remove it if it already exists"""
-    path = get_winpython_start_menu_folder(current=current)
-    if Path(path).is_dir():
-        try:
-            shutil.rmtree(path, onexc=onerror)
-        except WindowsError:
-            print(
-                f"Directory {path} could not be removed",
-                file=sys.stderr,
-            )
-
-def create_winpython_start_menu_folder(current=True):
-    """Create WinPython Start menu folder -- remove it if it already exists"""
-    path = get_winpython_start_menu_folder(current=current)
-    if Path(path).is_dir():
-        try:
-            shutil.rmtree(path, onexc=onerror)
-        except WindowsError:
-            print(
-                f"Directory {path} could not be removed",
-                file=sys.stderr,
-            )
-    # create, or re-create !
-    os.mkdir(path)
-    return path
-
-
-def create_shortcut(
-    path,
-    description,
-    filename,
-    arguments="",
-    workdir="",
-    iconpath="",
-    iconindex=0,
-    verbose=True,
-):
-    """Create Windows shortcut (.lnk file)"""
-    import pythoncom
-    from win32com.shell import shell
-
-    ilink = pythoncom.CoCreateInstance(
-        shell.CLSID_ShellLink,
-        None,
-        pythoncom.CLSCTX_INPROC_SERVER,
-        shell.IID_IShellLink,
-    )
-    ilink.SetPath(path)
-    ilink.SetDescription(description)
-    if arguments:
-        ilink.SetArguments(arguments)
-    if workdir:
-        ilink.SetWorkingDirectory(workdir)
-    if iconpath or iconindex:
-        ilink.SetIconLocation(iconpath, iconindex)
-    # now save it.
-    ipf = ilink.QueryInterface(pythoncom.IID_IPersistFile)
-    if not filename.endswith('.lnk'):
-        filename += '.lnk'
-    if verbose:
-        print(f'create menu *{filename}*')
-    try:
-        ipf.Save(filename, 0)
-    except:
-        print ("a fail !")
-        pass
-
-
-def print_box(text):
-    """Print text in a box"""
-    line0 = "+" + ("-" * (len(text) + 2)) + "+"
-    line1 = "| " + text + " |"
-    print(
-        ("\n\n" + "\n".join([line0, line1, line0]) + "\n")
-    )
-
-
-def is_python_distribution(path):
-    """Return True if path is a Python distribution"""
-    # XXX: This test could be improved but it seems to be sufficient
-    has_exec = Path(get_python_executable(path)).is_file()
-    has_site = Path(get_site_packages_path(path)).is_dir()    
-    return has_exec and has_site
-
-
-def decode_fs_string(string):
-    """Convert string from file system charset to unicode"""
-    charset = sys.getfilesystemencoding()
-    if charset is None:
-        charset = locale.getpreferredencoding()
-    return string.decode(charset)
-
-
-def exec_shell_cmd(args, path):
-    """Execute shell command (*args* is a list of arguments) in *path*"""
-    # print " ".join(args)
-    process = subprocess.Popen(
-        args,
-        stdout=subprocess.PIPE,
-        stderr=subprocess.PIPE,
-        cwd=path,
-        shell=True
-    )
-    return decode_fs_string(process.stdout.read())
-
-def exec_run_cmd(args, path=None):
-    """run a single command (*args* is a list of arguments) in optional *path*"""
-    # only applicable to Python-3.5+
-    # python-3.7+ allows to replace "stdout and stderr ", per "capture_output=True"
-    if path:
-        process = subprocess.run(args,
-                                capture_output=True,
-                                cwd=path, text=True)
-        #return  decode_fs_string(process.stdout)
-        return  process.stdout
-    else:
-        process = subprocess.run(args,
-                                capture_output=True,
-                                cwd=path, text=True)
-        #return  decode_fs_string(process.stdout)
-        return  process.stdout
-
-
-def get_r_version(path):
-    """Return version of the R installed in *path*"""
-    return (
-        exec_shell_cmd(r'dir ..\README.R*', path)
-        .splitlines()[-3]
-        .split("-")[-1]
-    )
-
-
-def get_julia_version(path):
-    """Return version of the Julia installed in *path*"""
-    return (
-        exec_shell_cmd('julia.exe -v', path)
-        .splitlines()[0]
-        .split(" ")[-1]
-    )
-
-
-def get_nodejs_version(path):
-    """Return version of the Nodejs installed in *path*"""
-    return exec_shell_cmd('node -v', path).splitlines()[0]
-
-
-def get_npmjs_version(path):
-    """Return version of the Nodejs installed in *path*"""
-    return exec_shell_cmd('npm -v', path).splitlines()[0]
-
-
-def get_pandoc_version(path):
-    """Return version of the Pandoc executable in *path*"""
-    return (
-        exec_shell_cmd('pandoc -v', path)
-        .splitlines()[0]
-        .split(" ")[-1]
-    )
-
-
-def python_query(cmd, path):
-    """Execute Python command using the Python interpreter located in *path*"""
-    the_exe = get_python_executable(path)
-    # debug2021-09-12
-    # print(f'"{the_exe}" -c "{cmd}"', ' * ',  path)
-    return exec_shell_cmd(f'"{the_exe}" -c "{cmd}"', path).splitlines()[0]
-
-def python_execmodule(cmd, path):
-    """Execute Python command using the Python interpreter located in *path*"""
-    the_exe = get_python_executable(path)
-    exec_shell_cmd(f'{the_exe} -m {cmd}', path)
-
-
-def get_python_infos(path):
-    """Return (version, architecture) for the Python distribution located in
-    *path*. The version number is limited to MAJOR.MINOR, the architecture is
-    an integer: 32 or 64"""
-    is_64 = python_query(
-        'import sys; print(sys.maxsize > 2**32)', path
-    )
-    arch = {'True': 64, 'False': 32}.get(is_64, None)
-    ver = python_query(
-        "import sys;print(f'{sys.version_info.major}.{sys.version_info.minor}')"
-        ,
-        path,
-    )
-    if re.match(r'([0-9]*)\.([0-9]*)', ver) is None:
-        ver = None
-  
-    return ver, arch
-
-
-def get_python_long_version(path):
-    """Return long version (X.Y.Z) for the Python distribution located in
-    *path*"""
-    ver = python_query(
-        "import sys; print(f'{sys.version_info.major}.{sys.version_info.minor}.{sys.version_info.micro}')"
-        ,
-        path,
-    )
-    if (
-        re.match(r'([0-9]*)\.([0-9]*)\.([0-9]*)', ver)
-        is None
-    ):
-        ver = None
-    return ver
-
-
-def patch_shebang_line(
-    fname, pad=b' ', to_movable=True, targetdir=""
-):
-    """Remove absolute path to python.exe in shebang lines in binary files, or re-add it"""
-
-    import re
-    import sys
-    import os
-
-    target_dir = targetdir  # movable option
-    if to_movable == False:
-        target_dir = os.path.abspath(os.path.dirname(fname))
-        target_dir = (
-            os.path.abspath(os.path.join(target_dir, r'..'))
-            + '\\'
-        )
-    executable = sys.executable
-    if sys.version_info[0] == 2:
-        shebang_line = re.compile(
-            r"""(#!.*pythonw?\.exe)"?"""
-        )  # Python2.7
-    else:
-        shebang_line = re.compile(
-<<<<<<< HEAD
-            rb"""(#!.*pythonw?\.exe)"?"""
-        )  # Python3+
-        if 'pypy3' in sys.executable:
-            shebang_line = re.compile(
-            rb"""(#!.*pypy3w?\.exe)"?"""
-=======
-            rb"(#!.*pythonw?\.exe)\"?"
-        )  # Python3+
-        if 'pypy3' in sys.executable:
-            shebang_line = re.compile(
-            rb"(#!.*pypy3w?\.exe)\"?"
->>>>>>> cbb0f745
-        )  # Pypy3+
-            
-        target_dir = target_dir.encode('utf-8')
-    with open(fname, 'rb') as fh:
-        initial_content = fh.read()
-        fh.close
-        fh = None
-    content = shebang_line.split(
-        initial_content, maxsplit=1
-    )
-    if len(content) != 3:
-        return
-    exe = os.path.basename(content[1][2:])
-    content[1] = (
-        b'#!' + target_dir + exe
-    )  # + (pad * (len(content[1]) - len(exe) - 2))
-    final_content = b''.join(content)
-    if initial_content == final_content:
-        return
-    try:
-        with open(fname, 'wb') as fo:
-            fo.write(final_content)
-            fo.close
-            fo = None
-            print("patched", fname)
-    except Exception:
-        print("failed to patch", fname)
-
-
-def patch_shebang_line_py(
-    fname, to_movable=True, targetdir=""
-):
-    """Changes shebang line in '.py' file to relative or absolue path"""
-    import fileinput
-    import re
-    import sys
-
-    if sys.version_info[0] == 2:
-        # Python 2.x doesn't create .py files for .exe files. So, Moving
-        # WinPython doesn't break running executable files.
-        return
-    if to_movable:
-        exec_path = r'#!.\python.exe'
-        if 'pypy3' in sys.executable:  # PyPy !
-            exec_path = r'#!.\pypy3.exe'
-    else:
-        exec_path = '#!' + sys.executable
-    for line in fileinput.input(fname, inplace=True):
-        if re.match(r'^#\!.*python\.exe$', line) is not None:
-            print(exec_path)
-        elif re.match(r'^#\!.*pypy3\.exe$', line) is not None:# PyPy !
-            print(exec_path)          
-        else:
-            print(line, end='')
-
-
-def guess_encoding(csv_file):
-    """guess the encoding of the given file"""
-    # UTF_8_BOM = "\xEF\xBB\xBF"
-    # Python behavior on UTF-16 not great on write, so we drop it
-    with io.open(csv_file, "rb") as f:
-        data = f.read(5)
-    if data.startswith(b"\xEF\xBB\xBF"):  # UTF-8 with a "BOM" (normally no BOM in utf-8)
-        return ["utf-8-sig"]
-    else:  # in Windows, guessing utf-8 doesn't work, so we have to try
-        try:
-            with io.open(csv_file, encoding="utf-8") as f:
-                preview = f.read(222222)
-                return ["utf-8"]
-        except:
-            return [locale.getdefaultlocale()[1], "utf-8"]
-            
-
-def patch_sourcefile(
-    fname, in_text, out_text, silent_mode=False
-):
-    """Replace a string in a source file"""
-    import io
-
-    if Path(fname).is_file() and not in_text == out_text:
-        the_encoding = guess_encoding(fname)[0]
-        with io.open(fname, 'r', encoding=the_encoding) as fh:
-            content = fh.read()
-        new_content = content.replace(in_text, out_text)
-        if not new_content == content:
-            if not silent_mode:
-                print(
-                    "patching ",
-                    fname,
-                    "from",
-                    in_text,
-                    "to",
-                    out_text,
-                )
-            with io.open(fname, 'wt', encoding=the_encoding) as fh:
-                fh.write(new_content)
-
-
-def patch_sourcelines(
-    fname,
-    in_line_start,
-    out_line,
-    endline='\n',
-    silent_mode=False,
-):
-    """Replace the middle of lines between in_line_start and endline """
-    import io
-
-    if Path(fname).is_file():
-        the_encoding = guess_encoding(fname)[0]
-        with io.open(fname, 'r', encoding=the_encoding) as fh:
-            contents = fh.readlines()
-            content = "".join(contents)
-            for l in range(len(contents)):
-                if contents[l].startswith(in_line_start):
-                    begining, middle = (
-                        in_line_start,
-                        contents[l][len(in_line_start) :],
-                    )
-                    ending = ""
-                    if middle.find(endline) > 0:
-                        ending = endline + endline.join(
-                            middle.split(endline)[1:]
-                        )
-                        middle = middle.split(endline)[0]
-                    middle = out_line
-                    new_line = begining + middle + ending
-                    if not new_line == contents[l]:
-                        if not silent_mode:
-                            print(
-                                "patching ",
-                                fname,
-                                " from\n",
-                                contents[l],
-                                "\nto\n",
-                                new_line,
-                            )
-                    contents[l] = new_line
-            new_content = "".join(contents)
-        if not new_content == content:
-            # if not silent_mode:
-            #    print("patching ", fname, "from", content, "to", new_content)
-            with io.open(fname, 'wt', encoding=the_encoding) as fh:
-                try:
-                    fh.write(new_content)
-                except:
-                    print(
-                        "impossible to patch",
-                        fname,
-                        "from",
-                        content,
-                        "to",
-                        new_content,
-                    )
-
-
-def _create_temp_dir():
-    """Create a temporary directory and remove it at exit"""
-    tmpdir = tempfile.mkdtemp(prefix='wppm_')
-    atexit.register(
-        lambda path: shutil.rmtree(path, onexc=onerror),
-        tmpdir,
-    )
-    return tmpdir
-
-
-def extract_archive(fname, targetdir=None, verbose=False):
-    """Extract .zip, .exe (considered to be a zip archive) or .tar.gz archive
-    to a temporary directory (if targetdir is None).
-    Return the temporary directory path"""
-    if targetdir is None:
-        targetdir = _create_temp_dir()
-    else:
-        try:
-            os.mkdir(targetdir)
-        except:
-            pass
-    if Path(fname).suffix in ('.zip', '.exe'):
-        obj = zipfile.ZipFile(fname, mode="r")
-    elif fname.endswith('.tar.gz'):
-        obj = tarfile.open(fname, mode='r:gz')
-    else:
-        raise RuntimeError(
-            f"Unsupported archive filename {fname}"
-        )
-    obj.extractall(path=targetdir)
-    return targetdir
-
-# SOURCE_PATTERN defines what an acceptable source package name is
-# As of 2014-09-08 :
-#    - the wheel package format is accepte in source directory
-#    - the tricky regexp is tuned also to support the odd jolib naming :
-#         . joblib-0.8.3_r1-py2.py3-none-any.whl,
-#         . joblib-0.8.3-r1.tar.gz
-
-SOURCE_PATTERN = r'([a-zA-Z0-9\-\_\.]*)-([0-9\.\_]*[a-z]*[\-]?[0-9]*)(\.zip|\.tar\.gz|\-(py[2-7]*|py[2-7]*\.py[2-7]*)\-none\-any\.whl)'
-
-# WHEELBIN_PATTERN defines what an acceptable binary wheel package is
-# "cp([0-9]*)" to replace per cp(34) for python3.4
-# "win32|win\_amd64" to replace per "win\_amd64" for 64bit
-WHEELBIN_PATTERN = r'([a-zA-Z0-9\-\_\.]*)-([0-9\.\_]*[a-z0-9\+]*[0-9]?)-cp([0-9]*)\-[0-9|c|o|n|e|p|m]*\-(win32|win\_amd64)\.whl'
-
-
-def get_source_package_infos(fname):
-    """Return a tuple (name, version) of the Python source package"""
-    if fname[-4:] == '.whl':
-        return Path(fname).name.split("-")[:2]
-    match = re.match(SOURCE_PATTERN, Path(fname).name)
-    if match is not None:
-        return match.groups()[:2]
-
-
-def buildflit_wininst(
-    root,
-    python_exe=None,
-    copy_to=None,
-    verbose=False,
-):
-    """Build Wheel from Python package located in *root*
-    with flit"""
-    if python_exe is None:
-        python_exe = sys.executable
-    assert Path(python_exe).is_file()
-    cmd = [python_exe, '-m' ,'flit', 'build']
-
-    # root = a tmp dir in windows\tmp,
-    if verbose:
-        subprocess.call(cmd, cwd=root)
-    else:
-        p = subprocess.Popen(
-            cmd,
-            cwd=root,
-            stdout=subprocess.PIPE,
-            stderr=subprocess.PIPE,
-        )
-        p.communicate()
-        p.stdout.close()
-        p.stderr.close()
-    distdir = str(Path(root) / 'dist')
-    if not Path(distdir).is_dir():
-        raise RuntimeError(
-            "Build failed: see package README file for further"
-            " details regarding installation requirements.\n\n"
-            "For more concrete debugging infos, please try to build "
-            "the package from the command line:\n"
-            "1. Open a WinPython command prompt\n"
-            "2. Change working directory to the appropriate folder\n"
-            "3. Type `python -m filt build`"
-        )
-
-    for distname in os.listdir(distdir):
-        # for wheels (winpython here)
-        match = re.match(SOURCE_PATTERN, distname)
-        if match is not None:
-            break
-        match = re.match(WHEELBIN_PATTERN, distname)
-        if match is not None:
-            break
-    else:
-        raise RuntimeError(
-            f"Build failed: not a pure Python package? {distdir}"
-        )
-    src_fname = str(Path(distdir) / distname)
-    if copy_to is None:
-        return src_fname
-    else:
-        dst_fname = str(Path(copy_to) / distname)
-        shutil.move(src_fname, dst_fname)
-        if verbose:
-            print(
-                (
-                    f"Move: {src_fname} --> {dst_fname}"
-                )
-            )
-            # remove tempo dir 'root' no more needed
-            shutil.rmtree(root, onexc=onerror)
-        return dst_fname
-
-
-def direct_pip_install(
-    fname,
-    python_exe=None,
-    verbose=False,
-    install_options=None,
-):
-    """Direct install via python -m pip !"""
-    copy_to = str(Path(fname).parent)
-
-    if python_exe is None:
-        python_exe = sys.executable
-    assert Path(python_exe).is_file()
-    myroot = str(Path(python_exe).parent)
-
-    cmd = [python_exe, '-m', 'pip', 'install']
-    if install_options:
-        cmd += install_options  # typically ['--no-deps']
-        print('python -m pip install_options', install_options)
-    cmd += [fname]
-
-    if verbose:
-        subprocess.call(cmd, cwd=myroot)
-    else:
-        p = subprocess.Popen(
-            cmd,
-            cwd=myroot,
-            stdout=subprocess.PIPE,
-            stderr=subprocess.PIPE,
-        )
-        stdout, stderr = p.communicate()
-        the_log = f"{stdout}" + f"\n {stderr}"
-
-        if (
-            ' not find ' in the_log
-            or ' not found ' in the_log
-        ):
-            print(f"Failed to Install: \n {fname} \n")
-            print(f"msg: {the_log}")
-            raise RuntimeError
-        p.stdout.close()
-        p.stderr.close()
-    src_fname = fname
-    if copy_to is None:
-        return src_fname
-    else:
-        if verbose:
-            print(f"Installed {src_fname}")
-        return src_fname
-
-
-def do_script(
-    this_script,
-    python_exe=None,
-    copy_to=None,
-    verbose=False,
-    install_options=None,
-):
-    """Execute a script (get-pip typically)"""
-    if python_exe is None:
-        python_exe = sys.executable
-    myroot = os.path.dirname(python_exe)
-
-    # cmd = [python_exe, myroot + r'\Scripts\pip-script.py', 'install']
-    cmd = [python_exe]
-    if install_options:
-        cmd += install_options  # typically ['--no-deps']
-        print('script install_options', install_options)
-    if this_script:
-        cmd += [this_script]
-    # print('build_wheel', myroot, cmd)
-    print("Executing ", cmd)
-
-    if verbose:
-        subprocess.call(cmd, cwd=myroot)
-    else:
-        p = subprocess.Popen(
-            cmd,
-            cwd=myroot,
-            stdout=subprocess.PIPE,
-            stderr=subprocess.PIPE,
-        )
-        p.communicate()
-        p.stdout.close()
-        p.stderr.close()
-    if verbose:
-        print("Executed " , cmd)
-    return 'ok'
-
-def columns_width(list_of_lists):
-        """return the maximum string length of each column of a list of list"""
-        if not isinstance(list_of_lists, list):
-            return [0]
- 
-        # Transpose the list of lists using zip
-        transposed_lists = list(zip(*list_of_lists))
-        # Calculate the maximum width for each column
-        column_widths = [max(len(str(item)) for item in sublist) for sublist in transposed_lists]
-        return column_widths
-
-def formatted_list(list_of_list, full=False, max_width=70):
-        """format a list_of_list to fix length columns"""
-        columns_size = columns_width(list_of_list)
-        nb_columns = len(columns_size)
-
-        # normalize each columns to columns_size[col] width, in the limit of max_width
-        
-        zz = [
-            list(
-                line[col].ljust(columns_size[col])[:max_width] for col in range(nb_columns)
-            )
-            for line in list_of_list
-        ]
-        return zz
-
-def normalize(this):
-    """apply https://peps.python.org/pep-0503/#normalized-names"""
-    return re.sub(r"[-_.]+", "-", this).lower()
-
-def get_package_metadata(database, name, update=False, suggested_summary=None):
-    """Extract infos (description, url) from the local database"""
-    # for package.ini safety belt
-    # Note: we could use the PyPI database but this has been written on
-    # machine which is not connected to the internet
-    # we store only  normalized names now (PEP 503)
-    DATA_PATH = str(Path(sys.modules['winpython'].__file__).parent /'data')
-    db = cp.ConfigParser()
-    filepath = Path(database) if Path(database).is_absolute() else Path(DATA_PATH) / database
-    try:
-        db.read_file(open(str(filepath), encoding = 'utf-8'))
-    except:
-        db.read_file(open(str(filepath)))
-    my_metadata = dict(
-        description="",
-        url="https://pypi.org/project/" + name,
-    )
-    for key in my_metadata:
-        # wheel replace '-' per '_' in key
-        for name2 in (name, normalize(name)):
-            try:
-                my_metadata[key] = db.get(name2, key)
-                break
-            except (cp.NoSectionError, cp.NoOptionError):
-                pass
-    db_desc = my_metadata.get("description")
-
-    if my_metadata.get("description") == "" and suggested_summary:
-        # nothing in package.ini, we look in our installed packages
-        try:
-            my_metadata["description"] = (
-                suggested_summary + "\n"
-            ).splitlines()[0]
-        except:
-            pass
-
-    if update == True and db_desc == "" and my_metadata["description"] != "":
-        # we add new findings in our packgages.ini list, if it's required
-        try:
-            db[normalize(name)] = {}
-            db[normalize(name)]["description"] = my_metadata["description"]
-            with open(str(Path(DATA_PATH) / database), "w",  encoding='UTF-8') as configfile:
-                db.write(configfile)
-        except:
-            pass
-    return my_metadata
-
-
-if __name__ == '__main__':
-
-    print_box("Test")
-    dname = sys.prefix
-    print((dname + ':', '\n', get_python_infos(dname)))
-    # dname = r'E:\winpython\sandbox\python-2.7.3'
-    # print dname+':', '\n', get_python_infos(dname)
-
-    tmpdir = r'D:\Tests\winpython_tests'
-    if not Path(tmpdir).is_dir():
-        os.mkdir(tmpdir)
-    print(
-        (
-            extract_archive(
-                str(Path(r'D:\WinP\bd37') / 'packages.win-amd64' /
-                    'python-3.7.3.amd64.zip'),        
-                tmpdir,
-            )    
-        )
-    )
+# -*- coding: utf-8 -*-
+#
+# Copyright © 2012 Pierre Raybaut
+# Licensed under the terms of the MIT License
+# (see winpython/__init__.py for details)
+
+"""
+WinPython utilities
+
+Created on Tue Aug 14 14:08:40 2012
+"""
+
+import os
+from pathlib import Path
+import subprocess
+import re
+import tarfile
+import zipfile
+import tempfile
+import shutil
+import atexit
+import sys
+import stat
+import locale
+import io
+import configparser as cp
+
+# Local imports
+import winreg
+
+def get_python_executable(path = None):
+    """return the python executable"""
+    my_path = sys.executable if path == None else path  # default = current one
+    my_path = my_path if Path(my_path).is_dir() else str(Path(my_path).parent)
+    exec_py = str(Path(my_path) / 'python.exe')
+    exec_pypy = str(Path(my_path) / 'pypy3.exe')  # PyPy !
+    # PyPy >=7.3.6 3.8 aligns to python.exe and Lib\site-packages
+    python_executable = exec_py if Path(exec_py).is_file() else exec_pypy
+    return python_executable
+
+def get_site_packages_path(path = None):
+    """return the python site-packages"""
+    my_path = sys.executable if path == None else path  # default = current one
+    my_path = my_path if Path(my_path).is_dir() else str(Path(my_path).parent)
+    site_py = str(Path(my_path) / 'Lib' / 'site-packages')
+    site_pypy = str(Path(my_path) / 'site-packages')  # PyPy !!
+    site_packages_path = site_pypy if Path(site_pypy).is_dir() else site_py
+    return site_packages_path
+
+def onerror(function, path, excinfo):
+    """Error handler for `shutil.rmtree`.
+
+    If the error is due to an access error (read-only file), it
+    attempts to add write permission and then retries.
+    If the error is for another reason, it re-raises the error.
+
+    Usage: `shutil.rmtree(path, onexc=onerror)"""
+    if not os.access(path, os.W_OK):
+        # Is the error an access error?
+        os.chmod(path, stat.S_IWUSR)
+        function(path)
+    else:
+        raise
+
+
+def getFileProperties(fname):
+    """
+    Read all properties of the given file return them as a dictionary.
+    """
+    # from https://stackoverflow.com/questions/580924/how-to-access-a-files-properties-on-windows
+    import win32api
+    propNames = ('Comments', 'InternalName', 'ProductName',
+        'CompanyName', 'LegalCopyright', 'ProductVersion',
+        'FileDescription', 'LegalTrademarks', 'PrivateBuild',
+        'FileVersion', 'OriginalFilename', 'SpecialBuild')
+
+    props = {'FixedFileInfo': None, 'StringFileInfo': None, 'FileVersion': None}
+
+    try:
+        # backslash as parm returns dictionary of numeric info corresponding to VS_FIXEDFILEINFO struc
+        fixedInfo = win32api.GetFileVersionInfo(fname, '\\')
+        props['FixedFileInfo'] = fixedInfo
+        props['FileVersion'] = "%d.%d.%d.%d" % (fixedInfo['FileVersionMS'] / 65536,
+                fixedInfo['FileVersionMS'] % 65536, fixedInfo['FileVersionLS'] / 65536,
+                fixedInfo['FileVersionLS'] % 65536)
+
+        # \VarFileInfo\Translation returns list of available (language, codepage)
+        # pairs that can be used to retreive string info. We are using only the first pair.
+        lang, codepage = win32api.GetFileVersionInfo(fname, '\\VarFileInfo\\Translation')[0]
+
+        # any other must be of the form \StringfileInfo\%04X%04X\parm_name, middle
+        # two are language/codepage pair returned from above
+
+        strInfo = {}
+        for propName in propNames:
+            strInfoPath = u'\\StringFileInfo\\%04X%04X\\%s' % (lang, codepage, propName)
+            ## print str_info
+            strInfo[propName] = win32api.GetFileVersionInfo(fname, strInfoPath)
+
+        props['StringFileInfo'] = strInfo
+    except:
+        pass
+
+    return props
+
+
+def get_special_folder_path(path_name):
+    """Return special folder path"""
+    from win32com.shell import shell, shellcon
+
+    for maybe in """
+       CSIDL_COMMON_STARTMENU CSIDL_STARTMENU CSIDL_COMMON_APPDATA
+       CSIDL_LOCAL_APPDATA CSIDL_APPDATA CSIDL_COMMON_DESKTOPDIRECTORY
+       CSIDL_DESKTOPDIRECTORY CSIDL_COMMON_STARTUP CSIDL_STARTUP
+       CSIDL_COMMON_PROGRAMS CSIDL_PROGRAMS CSIDL_PROGRAM_FILES_COMMON
+       CSIDL_PROGRAM_FILES CSIDL_FONTS""".split():
+        if maybe == path_name:
+            csidl = getattr(shellcon, maybe)
+            return shell.SHGetSpecialFolderPath(
+                0, csidl, False
+            )
+    raise ValueError(
+        f"{path_name} is an unknown path ID"
+    )
+
+
+def get_winpython_start_menu_folder(current=True):
+    """Return WinPython Start menu shortcuts folder"""
+    if current:
+        # non-admin install - always goes in this user's start menu.
+        folder = get_special_folder_path("CSIDL_PROGRAMS")
+    else:
+        try:
+            folder = get_special_folder_path(
+                "CSIDL_COMMON_PROGRAMS"
+            )
+        except OSError:
+            # No CSIDL_COMMON_PROGRAMS on this platform
+            folder = get_special_folder_path(
+                "CSIDL_PROGRAMS"
+            )
+    return str(Path(folder) / 'WinPython')
+
+def remove_winpython_start_menu_folder(current=True):
+    """Remove WinPython Start menu folder -- remove it if it already exists"""
+    path = get_winpython_start_menu_folder(current=current)
+    if Path(path).is_dir():
+        try:
+            shutil.rmtree(path, onexc=onerror)
+        except WindowsError:
+            print(
+                f"Directory {path} could not be removed",
+                file=sys.stderr,
+            )
+
+def create_winpython_start_menu_folder(current=True):
+    """Create WinPython Start menu folder -- remove it if it already exists"""
+    path = get_winpython_start_menu_folder(current=current)
+    if Path(path).is_dir():
+        try:
+            shutil.rmtree(path, onexc=onerror)
+        except WindowsError:
+            print(
+                f"Directory {path} could not be removed",
+                file=sys.stderr,
+            )
+    # create, or re-create !
+    os.mkdir(path)
+    return path
+
+
+def create_shortcut(
+    path,
+    description,
+    filename,
+    arguments="",
+    workdir="",
+    iconpath="",
+    iconindex=0,
+    verbose=True,
+):
+    """Create Windows shortcut (.lnk file)"""
+    import pythoncom
+    from win32com.shell import shell
+
+    ilink = pythoncom.CoCreateInstance(
+        shell.CLSID_ShellLink,
+        None,
+        pythoncom.CLSCTX_INPROC_SERVER,
+        shell.IID_IShellLink,
+    )
+    ilink.SetPath(path)
+    ilink.SetDescription(description)
+    if arguments:
+        ilink.SetArguments(arguments)
+    if workdir:
+        ilink.SetWorkingDirectory(workdir)
+    if iconpath or iconindex:
+        ilink.SetIconLocation(iconpath, iconindex)
+    # now save it.
+    ipf = ilink.QueryInterface(pythoncom.IID_IPersistFile)
+    if not filename.endswith('.lnk'):
+        filename += '.lnk'
+    if verbose:
+        print(f'create menu *{filename}*')
+    try:
+        ipf.Save(filename, 0)
+    except:
+        print ("a fail !")
+        pass
+
+
+def print_box(text):
+    """Print text in a box"""
+    line0 = "+" + ("-" * (len(text) + 2)) + "+"
+    line1 = "| " + text + " |"
+    print(
+        ("\n\n" + "\n".join([line0, line1, line0]) + "\n")
+    )
+
+
+def is_python_distribution(path):
+    """Return True if path is a Python distribution"""
+    # XXX: This test could be improved but it seems to be sufficient
+    has_exec = Path(get_python_executable(path)).is_file()
+    has_site = Path(get_site_packages_path(path)).is_dir()    
+    return has_exec and has_site
+
+
+def decode_fs_string(string):
+    """Convert string from file system charset to unicode"""
+    charset = sys.getfilesystemencoding()
+    if charset is None:
+        charset = locale.getpreferredencoding()
+    return string.decode(charset)
+
+
+def exec_shell_cmd(args, path):
+    """Execute shell command (*args* is a list of arguments) in *path*"""
+    # print " ".join(args)
+    process = subprocess.Popen(
+        args,
+        stdout=subprocess.PIPE,
+        stderr=subprocess.PIPE,
+        cwd=path,
+        shell=True
+    )
+    return decode_fs_string(process.stdout.read())
+
+def exec_run_cmd(args, path=None):
+    """run a single command (*args* is a list of arguments) in optional *path*"""
+    # only applicable to Python-3.5+
+    # python-3.7+ allows to replace "stdout and stderr ", per "capture_output=True"
+    if path:
+        process = subprocess.run(args,
+                                capture_output=True,
+                                cwd=path, text=True)
+        #return  decode_fs_string(process.stdout)
+        return  process.stdout
+    else:
+        process = subprocess.run(args,
+                                capture_output=True,
+                                cwd=path, text=True)
+        #return  decode_fs_string(process.stdout)
+        return  process.stdout
+
+
+def get_r_version(path):
+    """Return version of the R installed in *path*"""
+    return (
+        exec_shell_cmd(r'dir ..\README.R*', path)
+        .splitlines()[-3]
+        .split("-")[-1]
+    )
+
+
+def get_julia_version(path):
+    """Return version of the Julia installed in *path*"""
+    return (
+        exec_shell_cmd('julia.exe -v', path)
+        .splitlines()[0]
+        .split(" ")[-1]
+    )
+
+
+def get_nodejs_version(path):
+    """Return version of the Nodejs installed in *path*"""
+    return exec_shell_cmd('node -v', path).splitlines()[0]
+
+
+def get_npmjs_version(path):
+    """Return version of the Nodejs installed in *path*"""
+    return exec_shell_cmd('npm -v', path).splitlines()[0]
+
+
+def get_pandoc_version(path):
+    """Return version of the Pandoc executable in *path*"""
+    return (
+        exec_shell_cmd('pandoc -v', path)
+        .splitlines()[0]
+        .split(" ")[-1]
+    )
+
+
+def python_query(cmd, path):
+    """Execute Python command using the Python interpreter located in *path*"""
+    the_exe = get_python_executable(path)
+    # debug2021-09-12
+    # print(f'"{the_exe}" -c "{cmd}"', ' * ',  path)
+    return exec_shell_cmd(f'"{the_exe}" -c "{cmd}"', path).splitlines()[0]
+
+def python_execmodule(cmd, path):
+    """Execute Python command using the Python interpreter located in *path*"""
+    the_exe = get_python_executable(path)
+    exec_shell_cmd(f'{the_exe} -m {cmd}', path)
+
+
+def get_python_infos(path):
+    """Return (version, architecture) for the Python distribution located in
+    *path*. The version number is limited to MAJOR.MINOR, the architecture is
+    an integer: 32 or 64"""
+    is_64 = python_query(
+        'import sys; print(sys.maxsize > 2**32)', path
+    )
+    arch = {'True': 64, 'False': 32}.get(is_64, None)
+    ver = python_query(
+        "import sys;print(f'{sys.version_info.major}.{sys.version_info.minor}')"
+        ,
+        path,
+    )
+    if re.match(r'([0-9]*)\.([0-9]*)', ver) is None:
+        ver = None
+  
+    return ver, arch
+
+
+def get_python_long_version(path):
+    """Return long version (X.Y.Z) for the Python distribution located in
+    *path*"""
+    ver = python_query(
+        "import sys; print(f'{sys.version_info.major}.{sys.version_info.minor}.{sys.version_info.micro}')"
+        ,
+        path,
+    )
+    if (
+        re.match(r'([0-9]*)\.([0-9]*)\.([0-9]*)', ver)
+        is None
+    ):
+        ver = None
+    return ver
+
+
+def patch_shebang_line(
+    fname, pad=b' ', to_movable=True, targetdir=""
+):
+    """Remove absolute path to python.exe in shebang lines in binary files, or re-add it"""
+
+    import re
+    import sys
+    import os
+
+    target_dir = targetdir  # movable option
+    if to_movable == False:
+        target_dir = os.path.abspath(os.path.dirname(fname))
+        target_dir = (
+            os.path.abspath(os.path.join(target_dir, r'..'))
+            + '\\'
+        )
+    executable = sys.executable
+    if sys.version_info[0] == 2:
+        shebang_line = re.compile(
+            r"""(#!.*pythonw?\.exe)"?"""
+        )  # Python2.7
+    else:
+        shebang_line = re.compile(
+            rb"""(#!.*pythonw?\.exe)"?"""
+        )  # Python3+
+        if 'pypy3' in sys.executable:
+            shebang_line = re.compile(
+            rb"""(#!.*pypy3w?\.exe)"?"""
+        )  # Pypy3+
+            
+        target_dir = target_dir.encode('utf-8')
+    with open(fname, 'rb') as fh:
+        initial_content = fh.read()
+        fh.close
+        fh = None
+    content = shebang_line.split(
+        initial_content, maxsplit=1
+    )
+    if len(content) != 3:
+        return
+    exe = os.path.basename(content[1][2:])
+    content[1] = (
+        b'#!' + target_dir + exe
+    )  # + (pad * (len(content[1]) - len(exe) - 2))
+    final_content = b''.join(content)
+    if initial_content == final_content:
+        return
+    try:
+        with open(fname, 'wb') as fo:
+            fo.write(final_content)
+            fo.close
+            fo = None
+            print("patched", fname)
+    except Exception:
+        print("failed to patch", fname)
+
+
+def patch_shebang_line_py(
+    fname, to_movable=True, targetdir=""
+):
+    """Changes shebang line in '.py' file to relative or absolue path"""
+    import fileinput
+    import re
+    import sys
+
+    if sys.version_info[0] == 2:
+        # Python 2.x doesn't create .py files for .exe files. So, Moving
+        # WinPython doesn't break running executable files.
+        return
+    if to_movable:
+        exec_path = r'#!.\python.exe'
+        if 'pypy3' in sys.executable:  # PyPy !
+            exec_path = r'#!.\pypy3.exe'
+    else:
+        exec_path = '#!' + sys.executable
+    for line in fileinput.input(fname, inplace=True):
+        if re.match(r'^#\!.*python\.exe$', line) is not None:
+            print(exec_path)
+        elif re.match(r'^#\!.*pypy3\.exe$', line) is not None:# PyPy !
+            print(exec_path)          
+        else:
+            print(line, end='')
+
+
+def guess_encoding(csv_file):
+    """guess the encoding of the given file"""
+    # UTF_8_BOM = "\xEF\xBB\xBF"
+    # Python behavior on UTF-16 not great on write, so we drop it
+    with io.open(csv_file, "rb") as f:
+        data = f.read(5)
+    if data.startswith(b"\xEF\xBB\xBF"):  # UTF-8 with a "BOM" (normally no BOM in utf-8)
+        return ["utf-8-sig"]
+    else:  # in Windows, guessing utf-8 doesn't work, so we have to try
+        try:
+            with io.open(csv_file, encoding="utf-8") as f:
+                preview = f.read(222222)
+                return ["utf-8"]
+        except:
+            return [locale.getdefaultlocale()[1], "utf-8"]
+            
+
+def patch_sourcefile(
+    fname, in_text, out_text, silent_mode=False
+):
+    """Replace a string in a source file"""
+    import io
+
+    if Path(fname).is_file() and not in_text == out_text:
+        the_encoding = guess_encoding(fname)[0]
+        with io.open(fname, 'r', encoding=the_encoding) as fh:
+            content = fh.read()
+        new_content = content.replace(in_text, out_text)
+        if not new_content == content:
+            if not silent_mode:
+                print(
+                    "patching ",
+                    fname,
+                    "from",
+                    in_text,
+                    "to",
+                    out_text,
+                )
+            with io.open(fname, 'wt', encoding=the_encoding) as fh:
+                fh.write(new_content)
+
+
+def patch_sourcelines(
+    fname,
+    in_line_start,
+    out_line,
+    endline='\n',
+    silent_mode=False,
+):
+    """Replace the middle of lines between in_line_start and endline """
+    import io
+
+    if Path(fname).is_file():
+        the_encoding = guess_encoding(fname)[0]
+        with io.open(fname, 'r', encoding=the_encoding) as fh:
+            contents = fh.readlines()
+            content = "".join(contents)
+            for l in range(len(contents)):
+                if contents[l].startswith(in_line_start):
+                    begining, middle = (
+                        in_line_start,
+                        contents[l][len(in_line_start) :],
+                    )
+                    ending = ""
+                    if middle.find(endline) > 0:
+                        ending = endline + endline.join(
+                            middle.split(endline)[1:]
+                        )
+                        middle = middle.split(endline)[0]
+                    middle = out_line
+                    new_line = begining + middle + ending
+                    if not new_line == contents[l]:
+                        if not silent_mode:
+                            print(
+                                "patching ",
+                                fname,
+                                " from\n",
+                                contents[l],
+                                "\nto\n",
+                                new_line,
+                            )
+                    contents[l] = new_line
+            new_content = "".join(contents)
+        if not new_content == content:
+            # if not silent_mode:
+            #    print("patching ", fname, "from", content, "to", new_content)
+            with io.open(fname, 'wt', encoding=the_encoding) as fh:
+                try:
+                    fh.write(new_content)
+                except:
+                    print(
+                        "impossible to patch",
+                        fname,
+                        "from",
+                        content,
+                        "to",
+                        new_content,
+                    )
+
+
+def _create_temp_dir():
+    """Create a temporary directory and remove it at exit"""
+    tmpdir = tempfile.mkdtemp(prefix='wppm_')
+    atexit.register(
+        lambda path: shutil.rmtree(path, onexc=onerror),
+        tmpdir,
+    )
+    return tmpdir
+
+
+def extract_archive(fname, targetdir=None, verbose=False):
+    """Extract .zip, .exe (considered to be a zip archive) or .tar.gz archive
+    to a temporary directory (if targetdir is None).
+    Return the temporary directory path"""
+    if targetdir is None:
+        targetdir = _create_temp_dir()
+    else:
+        try:
+            os.mkdir(targetdir)
+        except:
+            pass
+    if Path(fname).suffix in ('.zip', '.exe'):
+        obj = zipfile.ZipFile(fname, mode="r")
+    elif fname.endswith('.tar.gz'):
+        obj = tarfile.open(fname, mode='r:gz')
+    else:
+        raise RuntimeError(
+            f"Unsupported archive filename {fname}"
+        )
+    obj.extractall(path=targetdir)
+    return targetdir
+
+# SOURCE_PATTERN defines what an acceptable source package name is
+# As of 2014-09-08 :
+#    - the wheel package format is accepte in source directory
+#    - the tricky regexp is tuned also to support the odd jolib naming :
+#         . joblib-0.8.3_r1-py2.py3-none-any.whl,
+#         . joblib-0.8.3-r1.tar.gz
+
+SOURCE_PATTERN = r'([a-zA-Z0-9\-\_\.]*)-([0-9\.\_]*[a-z]*[\-]?[0-9]*)(\.zip|\.tar\.gz|\-(py[2-7]*|py[2-7]*\.py[2-7]*)\-none\-any\.whl)'
+
+# WHEELBIN_PATTERN defines what an acceptable binary wheel package is
+# "cp([0-9]*)" to replace per cp(34) for python3.4
+# "win32|win\_amd64" to replace per "win\_amd64" for 64bit
+WHEELBIN_PATTERN = r'([a-zA-Z0-9\-\_\.]*)-([0-9\.\_]*[a-z0-9\+]*[0-9]?)-cp([0-9]*)\-[0-9|c|o|n|e|p|m]*\-(win32|win\_amd64)\.whl'
+
+
+def get_source_package_infos(fname):
+    """Return a tuple (name, version) of the Python source package"""
+    if fname[-4:] == '.whl':
+        return Path(fname).name.split("-")[:2]
+    match = re.match(SOURCE_PATTERN, Path(fname).name)
+    if match is not None:
+        return match.groups()[:2]
+
+
+def buildflit_wininst(
+    root,
+    python_exe=None,
+    copy_to=None,
+    verbose=False,
+):
+    """Build Wheel from Python package located in *root*
+    with flit"""
+    if python_exe is None:
+        python_exe = sys.executable
+    assert Path(python_exe).is_file()
+    cmd = [python_exe, '-m' ,'flit', 'build']
+
+    # root = a tmp dir in windows\tmp,
+    if verbose:
+        subprocess.call(cmd, cwd=root)
+    else:
+        p = subprocess.Popen(
+            cmd,
+            cwd=root,
+            stdout=subprocess.PIPE,
+            stderr=subprocess.PIPE,
+        )
+        p.communicate()
+        p.stdout.close()
+        p.stderr.close()
+    distdir = str(Path(root) / 'dist')
+    if not Path(distdir).is_dir():
+        raise RuntimeError(
+            "Build failed: see package README file for further"
+            " details regarding installation requirements.\n\n"
+            "For more concrete debugging infos, please try to build "
+            "the package from the command line:\n"
+            "1. Open a WinPython command prompt\n"
+            "2. Change working directory to the appropriate folder\n"
+            "3. Type `python -m filt build`"
+        )
+
+    for distname in os.listdir(distdir):
+        # for wheels (winpython here)
+        match = re.match(SOURCE_PATTERN, distname)
+        if match is not None:
+            break
+        match = re.match(WHEELBIN_PATTERN, distname)
+        if match is not None:
+            break
+    else:
+        raise RuntimeError(
+            f"Build failed: not a pure Python package? {distdir}"
+        )
+    src_fname = str(Path(distdir) / distname)
+    if copy_to is None:
+        return src_fname
+    else:
+        dst_fname = str(Path(copy_to) / distname)
+        shutil.move(src_fname, dst_fname)
+        if verbose:
+            print(
+                (
+                    f"Move: {src_fname} --> {dst_fname}"
+                )
+            )
+            # remove tempo dir 'root' no more needed
+            shutil.rmtree(root, onexc=onerror)
+        return dst_fname
+
+
+def direct_pip_install(
+    fname,
+    python_exe=None,
+    verbose=False,
+    install_options=None,
+):
+    """Direct install via python -m pip !"""
+    copy_to = str(Path(fname).parent)
+
+    if python_exe is None:
+        python_exe = sys.executable
+    assert Path(python_exe).is_file()
+    myroot = str(Path(python_exe).parent)
+
+    cmd = [python_exe, '-m', 'pip', 'install']
+    if install_options:
+        cmd += install_options  # typically ['--no-deps']
+        print('python -m pip install_options', install_options)
+    cmd += [fname]
+
+    if verbose:
+        subprocess.call(cmd, cwd=myroot)
+    else:
+        p = subprocess.Popen(
+            cmd,
+            cwd=myroot,
+            stdout=subprocess.PIPE,
+            stderr=subprocess.PIPE,
+        )
+        stdout, stderr = p.communicate()
+        the_log = f"{stdout}" + f"\n {stderr}"
+
+        if (
+            ' not find ' in the_log
+            or ' not found ' in the_log
+        ):
+            print(f"Failed to Install: \n {fname} \n")
+            print(f"msg: {the_log}")
+            raise RuntimeError
+        p.stdout.close()
+        p.stderr.close()
+    src_fname = fname
+    if copy_to is None:
+        return src_fname
+    else:
+        if verbose:
+            print(f"Installed {src_fname}")
+        return src_fname
+
+
+def do_script(
+    this_script,
+    python_exe=None,
+    copy_to=None,
+    verbose=False,
+    install_options=None,
+):
+    """Execute a script (get-pip typically)"""
+    if python_exe is None:
+        python_exe = sys.executable
+    myroot = os.path.dirname(python_exe)
+
+    # cmd = [python_exe, myroot + r'\Scripts\pip-script.py', 'install']
+    cmd = [python_exe]
+    if install_options:
+        cmd += install_options  # typically ['--no-deps']
+        print('script install_options', install_options)
+    if this_script:
+        cmd += [this_script]
+    # print('build_wheel', myroot, cmd)
+    print("Executing ", cmd)
+
+    if verbose:
+        subprocess.call(cmd, cwd=myroot)
+    else:
+        p = subprocess.Popen(
+            cmd,
+            cwd=myroot,
+            stdout=subprocess.PIPE,
+            stderr=subprocess.PIPE,
+        )
+        p.communicate()
+        p.stdout.close()
+        p.stderr.close()
+    if verbose:
+        print("Executed " , cmd)
+    return 'ok'
+
+def columns_width(list_of_lists):
+        """return the maximum string length of each column of a list of list"""
+        if not isinstance(list_of_lists, list):
+            return [0]
+ 
+        # Transpose the list of lists using zip
+        transposed_lists = list(zip(*list_of_lists))
+        # Calculate the maximum width for each column
+        column_widths = [max(len(str(item)) for item in sublist) for sublist in transposed_lists]
+        return column_widths
+
+def formatted_list(list_of_list, full=False, max_width=70):
+        """format a list_of_list to fix length columns"""
+        columns_size = columns_width(list_of_list)
+        nb_columns = len(columns_size)
+
+        # normalize each columns to columns_size[col] width, in the limit of max_width
+        
+        zz = [
+            list(
+                line[col].ljust(columns_size[col])[:max_width] for col in range(nb_columns)
+            )
+            for line in list_of_list
+        ]
+        return zz
+
+def normalize(this):
+    """apply https://peps.python.org/pep-0503/#normalized-names"""
+    return re.sub(r"[-_.]+", "-", this).lower()
+
+def get_package_metadata(database, name, update=False, suggested_summary=None):
+    """Extract infos (description, url) from the local database"""
+    # for package.ini safety belt
+    # Note: we could use the PyPI database but this has been written on
+    # machine which is not connected to the internet
+    # we store only  normalized names now (PEP 503)
+    DATA_PATH = str(Path(sys.modules['winpython'].__file__).parent /'data')
+    db = cp.ConfigParser()
+    filepath = Path(database) if Path(database).is_absolute() else Path(DATA_PATH) / database
+    try:
+        db.read_file(open(str(filepath), encoding = 'utf-8'))
+    except:
+        db.read_file(open(str(filepath)))
+    my_metadata = dict(
+        description="",
+        url="https://pypi.org/project/" + name,
+    )
+    for key in my_metadata:
+        # wheel replace '-' per '_' in key
+        for name2 in (name, normalize(name)):
+            try:
+                my_metadata[key] = db.get(name2, key)
+                break
+            except (cp.NoSectionError, cp.NoOptionError):
+                pass
+    db_desc = my_metadata.get("description")
+
+    if my_metadata.get("description") == "" and suggested_summary:
+        # nothing in package.ini, we look in our installed packages
+        try:
+            my_metadata["description"] = (
+                suggested_summary + "\n"
+            ).splitlines()[0]
+        except:
+            pass
+
+    if update == True and db_desc == "" and my_metadata["description"] != "":
+        # we add new findings in our packgages.ini list, if it's required
+        try:
+            db[normalize(name)] = {}
+            db[normalize(name)]["description"] = my_metadata["description"]
+            with open(str(Path(DATA_PATH) / database), "w",  encoding='UTF-8') as configfile:
+                db.write(configfile)
+        except:
+            pass
+    return my_metadata
+
+
+if __name__ == '__main__':
+
+    print_box("Test")
+    dname = sys.prefix
+    print((dname + ':', '\n', get_python_infos(dname)))
+    # dname = r'E:\winpython\sandbox\python-2.7.3'
+    # print dname+':', '\n', get_python_infos(dname)
+
+    tmpdir = r'D:\Tests\winpython_tests'
+    if not Path(tmpdir).is_dir():
+        os.mkdir(tmpdir)
+    print(
+        (
+            extract_archive(
+                str(Path(r'D:\WinP\bd37') / 'packages.win-amd64' /
+                    'python-3.7.3.amd64.zip'),        
+                tmpdir,
+            )    
+        )
+    )